{
  "name": "protocol2-js",
<<<<<<< HEAD
  "version": "0.3.1",
=======
  "version": "0.2.18",
>>>>>>> c6e4cc68
  "description": "loopring protocol simulator core lib",
  "main": "index.ts",
  "repository": {
    "type": "git",
    "url": "https://github.com/Loopring/protocol2-js"
  },
  "scripts": {
    "start": "tsc -p .; node build/src/main.js",
    "test": "mocha -r ts-node/register test/**/*.ts",
    "compile": "tsc -p .",
    "fix": "gts fix",
    "prepare": "npm run compile",
    "pretest": "npm run compile"
  },
  "keywords": [],
  "author": "loopring",
  "license": "ISC",
  "devDependencies": {
    "@types/chai": "^4.1.3",
    "@types/mocha": "^5.2.0",
    "@types/node": "^10.1.2",
    "gts": "^0.6.0",
    "mocha": "^5.2.0",
    "ts-node": "^6.0.5",
    "typescript": "^2.8.3",
    "web3-typescript-typings": "^0.10.2"
  },
  "dependencies": {
    "@types/browserify": "^12.0.33",
    "@types/es6-promise": "^3.3.0",
    "@types/express": "^4.11.1",
    "@types/underscore": "^1.8.8",
    "bignumber.js": "^4.1.0",
    "bitwise-xor": "0.0.0",
    "bn.js": "^4.11.8",
    "es6-promisify": "^6.0.0",
    "ethereum-tx-decoder": "^2.0.1",
    "ethereumjs-abi": "^0.6.5",
    "ethereumjs-util": "^5.2.0",
    "express": "^4.16.3",
    "lodash": "^4.17.10",
    "web3": "^0.20.6"
  }
}<|MERGE_RESOLUTION|>--- conflicted
+++ resolved
@@ -1,10 +1,6 @@
 {
   "name": "protocol2-js",
-<<<<<<< HEAD
-  "version": "0.3.1",
-=======
-  "version": "0.2.18",
->>>>>>> c6e4cc68
+  "version": "0.3.2",
   "description": "loopring protocol simulator core lib",
   "main": "index.ts",
   "repository": {
