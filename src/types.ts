--- conflicted
+++ resolved
@@ -171,20 +171,12 @@
   ringMinedEvents: RingMinedEvent[];
   invalidRingEvents: InvalidRingEvent[];
   transferItems: TransferItem[];
-<<<<<<< HEAD
   feeBalancesBefore: BalanceBook;
   feeBalancesAfter: BalanceBook;
-  filledAmounts: { [hash: string]: BigNumber; };
+  filledAmountsBefore: { [hash: string]: BigNumber; };
+  filledAmountsAfter: { [hash: string]: BigNumber; };
   balancesBefore: BalanceBook;
   balancesAfter: BalanceBook;
-=======
-  feeBalancesBefore: { [id: string]: any; };
-  feeBalancesAfter: { [id: string]: any; };
-  filledAmountsBefore: { [hash: string]: BigNumber; };
-  filledAmountsAfter: { [hash: string]: BigNumber; };
-  balancesBefore: { [id: string]: any; };
-  balancesAfter: { [id: string]: any; };
->>>>>>> 831e8ad9
   payments: TransactionPayments;
 }
 
