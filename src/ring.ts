--- conflicted
+++ resolved
@@ -248,21 +248,8 @@
       // Make sure we can pay the feeAmount
       p.ringSpendableFee = await this.orderUtil.getSpendableFee(p.order);
       if (p.feeAmount.gt(p.ringSpendableFee)) {
-<<<<<<< HEAD
-        // Never use a security token to pay fees.
-        if (p.order.tokenTypeB === TokenType.ERC1400) {
-            // Pay the available fee balance
-            p.feeAmount = p.ringSpendableFee;
-            await this.orderUtil.reserveAmountFee(p.order, p.feeAmount);
-        } else {
-          p.feeAmountB = p.feeAmountB.plus(p.fillAmountB.times(p.order.feePercentage)
-                                           .dividedToIntegerBy(this.context.feePercentageBase));
-          p.feeAmount = new BigNumber(0);
-        }
-=======
           // This normally should not happen, but this is possible when self-trading
           return false;
->>>>>>> 31fe3d42
       } else {
         await this.orderUtil.reserveAmountFee(p.order, p.feeAmount);
       }
