import { BigNumber } from "bignumber.js";
import ABI = require("ethereumjs-abi");
import { BalanceBook } from "./balance_book";
import { Bitstream } from "./bitstream";
import { Context } from "./context";
import { ensure } from "./ensure";
import { logDebug } from "./logs";
import { Mining } from "./mining";
import { OrderUtil } from "./order";
<<<<<<< HEAD
import { DetailedTokenTransfer, OrderInfo, OrderPayments, Participation, RingPayments,
         TokenType, TransferItem } from "./types";
=======
import { DetailedTokenTransfer, Fill, OrderInfo, OrderPayments, Participation,
         RingPayments, TransferItem } from "./types";
>>>>>>> 831e8ad9

export class Ring {

  public participations: Participation[] = [];
  public hash?: Buffer;
  public minerFeesToOrdersPercentage?: number;
  public valid: boolean;

  public payments: RingPayments;

  private context: Context;
  private orderUtil: OrderUtil;

  private feeBalances = new BalanceBook();

  private zeroAddress = "0x" + "0".repeat(64);

  // BEGIN diagnostics
  private detailTransferS: DetailedTokenTransfer[];
  private detailTransferB: DetailedTokenTransfer[];
  private detailTransferFee: DetailedTokenTransfer[];
  // END diagnostics

  constructor(context: Context,
              orders: OrderInfo[]) {
    this.context = context;
    this.valid = true;
    this.minerFeesToOrdersPercentage = 0;
    this.orderUtil = new OrderUtil(context);

    for (const order of orders) {
      const participation: Participation = {
        order,
        splitS: new BigNumber(0),
        feeAmount: new BigNumber(0),
        feeAmountS: new BigNumber(0),
        feeAmountB: new BigNumber(0),
        rebateFee: new BigNumber(0),
        rebateS: new BigNumber(0),
        rebateB: new BigNumber(0),
        fillAmountS: new BigNumber(0),
        fillAmountB: new BigNumber(0),
        ringSpendableS: new BigNumber(0),
        ringSpendableFee: new BigNumber(0),
      };
      this.participations.push(participation);
    }

    // BEGIN diagnostics
    this.payments = {
      orders: [],
    };
    this.detailTransferS = [];
    this.detailTransferB = [];
    this.detailTransferFee = [];
    for (const [i, order] of orders.entries()) {
      this.payments.orders.push({
        payments: [],
      });

      const prevOrder = orders[(i + orders.length - 1) % orders.length];
      const nextOrder = orders[(i + 1) % orders.length];

      const paymentS: DetailedTokenTransfer = {
        description: "Sell",
        token: order.tokenS,
        from: order.owner,
        to: prevOrder.owner,
        amount: 0,
        subPayments: [],
      };
      this.detailTransferS.push(paymentS);
      this.payments.orders[i].payments.push(paymentS);

      const paymentB: DetailedTokenTransfer = {
        description: "Buy",
        token: order.tokenB,
        from: nextOrder.owner,
        to: order.owner,
        amount: 0,
        subPayments: [],
      };
      this.detailTransferB.push(paymentB);
      this.payments.orders[i].payments.push(paymentB);

      const paymentFee: DetailedTokenTransfer = {
        description: "MatchingFee",
        token: order.feeToken,
        from: order.owner,
        to: "NA",
        amount: 0,
        subPayments: [],
      };
      this.detailTransferFee.push(paymentFee);
      this.payments.orders[i].payments.push(paymentFee);
    }
    // END diagnostics
  }

  public updateHash() {
    const orderHashes = new Bitstream();
    for (const p of this.participations) {
      orderHashes.addHex(p.order.hash.toString("hex"));
      orderHashes.addNumber(p.order.waiveFeePercentage ? p.order.waiveFeePercentage : 0, 2);
    }
    this.hash = ABI.soliditySHA3(["bytes"], [Buffer.from(orderHashes.getData().slice(2), "hex")]);
  }

  public checkOrdersValid() {
    this.valid = this.valid &&
                 ensure(this.participations.length > 1 && this.participations.length <= 8, "invald ring size");
    for (let i = 0; i < this.participations.length; i++) {
      const prevIndex = (i + this.participations.length - 1) % this.participations.length;
      this.valid = this.valid && ensure(this.participations[i].order.valid, "ring contains invalid order");
      this.valid = this.valid &&
                   ensure(this.participations[i].order.tokenS === this.participations[prevIndex].order.tokenB,
                          "tokenS/tokenB mismatch");
    }
  }

  public checkForSubRings() {
    for (let i = 0; i < this.participations.length - 1; i++) {
      const tokenS = this.participations[i].order.tokenS;
      for (let j = i + 1; j < this.participations.length; j++) {
        this.valid = this.valid && ensure(tokenS !== this.participations[j].order.tokenS, "ring has sub-rings");
      }
    }
  }

  public async calculateFillAmountAndFee() {
    // Invalid order data could cause a divide by zero in the calculations
    if (!this.valid) {
      return;
    }

    for (const p of this.participations) {
      await this.setMaxFillAmounts(p);
    }

    let smallest = 0;
    const ringSize = this.participations.length;

    for (let i = ringSize - 1; i >= 0; i--) {
      smallest = this.resize(i, smallest);
    }

    for (let i = ringSize - 1; i >= smallest; i--) {
      this.resize(i, smallest);
    }

    // Reserve the total amount tokenS used for all the orders
    // (e.g. the owner of order 0 could use LRC as feeToken in order 0, while
    // the same owner can also sell LRC in order 2).
    for (const p of this.participations) {
      await this.orderUtil.reserveAmountS(p.order, p.fillAmountS);
    }

    for (let i = 0; i < ringSize; i++) {
      const prevIndex = (i + ringSize - 1) % ringSize;

      // Check if we can transfer the tokens
      if (this.participations[i].order.tokenTypeS === TokenType.ERC1400) {
        const ERC1400token = this.context.ERC1400Contract.at(this.participations[i].order.tokenS);
        const [ESC, unused, destTranche] = await ERC1400token.canSend(
            this.participations[i].order.owner,
            this.participations[prevIndex].order.tokenRecipient,
            this.participations[i].order.trancheS,
            this.participations[i].fillAmountS,
            this.participations[i].order.transferDataS ? this.participations[i].order.transferDataS : "0x0",
        );
        this.valid = this.valid && ensure(ESC === "0x01", "canSend is false");
        this.valid = this.valid &&
                     ensure(destTranche === this.participations[prevIndex].order.trancheB, "wrong dest tranche");
      }

      const valid = await this.calculateFees(this.participations[i], this.participations[prevIndex]);
      this.valid = this.valid && ensure(valid, "ring cannot be settled");
      if (this.participations[i].order.waiveFeePercentage < 0) {
        this.minerFeesToOrdersPercentage += -this.participations[i].order.waiveFeePercentage;
      }
    }
    this.valid = this.valid && ensure(this.minerFeesToOrdersPercentage <= this.context.feePercentageBase,
                                      "miner distributes more than 100% of its fees to order owners");

    // Ring calculations are done. Make sure te remove all reservations for this ring
    for (const p of this.participations) {
      this.orderUtil.resetReservations(p.order);
    }
  }

  public async setMaxFillAmounts(p: Participation) {
    const remainingS = new BigNumber(p.order.amountS).minus(p.order.filledAmountS);
    p.ringSpendableS = await this.orderUtil.getSpendableS(p.order);
    p.fillAmountS = BigNumber.min(p.ringSpendableS, remainingS);

    if (!p.order.P2P) {
      // No need to check the fee balance of the owner if feeToken == tokenB,
      // fillAmountB will be used to pay the fee.
      if (!(p.order.feeToken === p.order.tokenB &&
            p.order.owner === p.order.tokenRecipient &&
            p.order.feeAmount <= p.order.amountB)) {
        // Check how much fee needs to be paid. We limit fillAmountS to how much
        // fee the order owner can pay.
        let feeAmount = new BigNumber(p.order.feeAmount).times(p.fillAmountS).dividedToIntegerBy(p.order.amountS);
        if (feeAmount.gt(0)) {
          const spendableFee = await this.orderUtil.getSpendableFee(p.order);
          if (p.order.feeToken === p.order.tokenS && p.fillAmountS.add(feeAmount).gt(p.ringSpendableS)) {
            assert(spendableFee.eq(p.ringSpendableS), "spendableFee == spendableS when feeToken == tokenS");
            // Equally divide the available tokens between fillAmountS and feeAmount
            const totalAmount = new BigNumber(p.order.amountS).add(p.order.feeAmount);
            p.fillAmountS = p.ringSpendableS.times(p.order.amountS).dividedToIntegerBy(totalAmount);
            feeAmount = p.ringSpendableS.mul(p.order.feeAmount).dividedToIntegerBy(totalAmount);
          } else if (feeAmount.gt(spendableFee)) {
            feeAmount = spendableFee;
            p.fillAmountS = feeAmount.times(p.order.amountS).dividedToIntegerBy(p.order.feeAmount);
          }
        }
      }
    }

    p.fillAmountB = p.fillAmountS.times(p.order.amountB).dividedToIntegerBy(p.order.amountS);
  }

  public async calculateFees(p: Participation, prevP: Participation) {
    if (p.order.P2P) {
      // Calculate P2P fees
      p.feeAmount = new BigNumber(0);
      p.feeAmountS = p.fillAmountS.times(p.order.tokenSFeePercentage)
                                  .dividedToIntegerBy(this.context.feePercentageBase);
      p.feeAmountB = p.fillAmountB.times(p.order.tokenBFeePercentage)
                                  .dividedToIntegerBy(this.context.feePercentageBase);
    } else {
      // Calculate matching fees
      p.feeAmount = new BigNumber(p.order.feeAmount).times(p.fillAmountS).dividedToIntegerBy(p.order.amountS);
      p.feeAmountS = new BigNumber(0);
      p.feeAmountB = new BigNumber(0);

      // If feeToken == tokenB AND owner == tokenRecipient, try to pay using fillAmountB
      if (p.order.feeToken === p.order.tokenB &&
          p.order.owner === p.order.tokenRecipient &&
          p.fillAmountB.gte(p.feeAmount)) {
        p.feeAmountB = p.feeAmount;
        p.feeAmount = new BigNumber(0);
      }

      // Make sure we can pay the feeAmount
      p.ringSpendableFee = await this.orderUtil.getSpendableFee(p.order);
      if (p.feeAmount.gt(p.ringSpendableFee)) {
          // This normally should not happen, but this is possible when self-trading
          return false;
      } else {
        await this.orderUtil.reserveAmountFee(p.order, p.feeAmount);
      }
    }

    if (p.fillAmountS.minus(p.feeAmountS).gte(prevP.fillAmountB)) {
      // The miner (or in a P2P case, the taker) gets the margin
      p.splitS = (p.fillAmountS.minus(p.feeAmountS)).minus(prevP.fillAmountB);
      p.fillAmountS = prevP.fillAmountB.plus(p.feeAmountS);
      return true;
    } else {
      return false;
    }
  }

  public generateFills() {
    const fills: Fill[] = [];
    for (const p of this.participations) {
      let feeAmount = p.feeAmount;
      if (!p.order.P2P) {
        feeAmount = feeAmount.plus(p.feeAmountB);
      }
      const fill: Fill = {
        orderHash: "0x" + p.order.hash.toString("hex"),
        owner: p.order.owner,
        tokenS: p.order.tokenS,
        amountS: p.fillAmountS,
        split: p.splitS,
        feeAmount,
      };
      fills.push(fill);
    }
    return fills;
  }

  public adjustOrderState(p: Participation) {
    // Update filled amount
    p.order.filledAmountS = p.order.filledAmountS.plus(p.fillAmountS).plus(p.splitS);

    // Update spendables
    const totalAmountS = p.fillAmountS.plus(p.splitS);
    const totalAmountFee = p.feeAmount;
    p.order.tokenSpendableS.amount = p.order.tokenSpendableS.amount.minus(totalAmountS);
    p.order.tokenSpendableFee.amount = p.order.tokenSpendableFee.amount.minus(totalAmountFee);
    if (p.order.brokerInterceptor) {
      p.order.brokerSpendableS.amount = p.order.brokerSpendableS.amount.minus(totalAmountS);
      p.order.brokerSpendableFee.amount = p.order.brokerSpendableFee.amount.minus(totalAmountFee);
      assert(p.order.brokerSpendableS.amount.gte(0), "brokerSpendableS should be positive");
      assert(p.order.tokenSpendableFee.amount.gte(0), "tokenSpendableFee should be positive");
    }
    // Checks
    assert(p.order.tokenSpendableS.amount.gte(0), "spendableS should be positive");
    assert(p.order.tokenSpendableFee.amount.gte(0), "spendableFee should be positive");
    assert(p.order.filledAmountS.lte(p.order.amountS), "filledAmountS <= amountS");
  }

  public adjustOrderStates() {
    // Adjust orders
    for (const p of this.participations) {
      this.adjustOrderState(p);
    }
  }

  public revertOrderStats() {
    // Adjust orders
    for (const p of this.participations) {
      p.order.filledAmountS = p.order.filledAmountS.minus(p.fillAmountS.plus(p.splitS));
      assert(p.order.filledAmountS.gte(0), "p.order.filledAmountS >= 0");
    }
  }

  public async doPayments(mining: Mining, feeBalances: BalanceBook) {
    if (!this.valid) {
      return [];
    }

    await this.payFees(mining);
    const transferItems = await this.transferTokens(mining);

    // Validate how the ring is settled
    await this.validateSettlement(mining, transferItems);

    // Add the fee balances to the global fee list
    for (const balance of this.feeBalances.getAllBalances()) {
      feeBalances.addBalance(balance.owner, balance.token, balance.tranche, balance.amount);
    }

    return transferItems;
  }

  private async transferTokens(mining: Mining) {
    const ringSize = this.participations.length;
    const transferItems: TransferItem[] = [];
    for (let i = 0; i < ringSize; i++) {
      const prevIndex = (i + ringSize - 1) % ringSize;
      const p = this.participations[i];
      const prevP = this.participations[prevIndex];
      const feeHolder = this.context.feeHolder.address;

      const buyerFeeAmountAfterRebateB = prevP.feeAmountB.minus(prevP.rebateB);
      assert(buyerFeeAmountAfterRebateB.gte(0), "buyerFeeAmountAfterRebateB >= 0");

      // If the buyer needs to pay fees in a percentage of tokenB, the seller needs
      // to send that amount of tokenS to the fee holder contract.
      const amountSToBuyer = p.fillAmountS
                             .minus(p.feeAmountS)
                             .minus(buyerFeeAmountAfterRebateB);
      let amountSToFeeHolder = (p.feeAmountS.minus(p.rebateS))
                               .plus(buyerFeeAmountAfterRebateB);
      let amountFeeToFeeHolder = p.feeAmount.minus(p.rebateFee);
      if (p.order.tokenS === p.order.feeToken) {
        amountSToFeeHolder = amountSToFeeHolder.plus(amountFeeToFeeHolder);
        amountFeeToFeeHolder = new BigNumber(0);
      }

      let margin = p.splitS;
      // Don't pay out the margin to the miner if it's a security token
      if (p.order.tokenTypeS === TokenType.ERC1400) {
          margin = new BigNumber(0);
      }

      await this.addTokenTransfer(transferItems,
                                  p.order.tokenTypeS,
                                  p.order.trancheS,
                                  p.order.tokenS,
                                  p.order.owner,
                                  prevP.order.tokenRecipient,
                                  amountSToBuyer,
                                  p.order.transferDataS);
      await this.addTokenTransfer(transferItems,
                                  p.order.tokenTypeS,
                                  p.order.trancheS,
                                  p.order.tokenS,
                                  p.order.owner,
                                  feeHolder,
                                  amountSToFeeHolder,
                                  p.order.transferDataS);
      await this.addTokenTransfer(transferItems,
                                  p.order.tokenTypeFee,
                                  p.order.trancheFee,
                                  p.order.feeToken,
                                  p.order.owner,
                                  feeHolder,
                                  amountFeeToFeeHolder,
                                  "0x");
      await this.addTokenTransfer(transferItems,
                                  p.order.tokenTypeS,
                                  p.order.trancheS,
                                  p.order.tokenS,
                                  p.order.owner,
                                  mining.feeRecipient,
                                  margin,
                                  p.order.transferDataS);

      // BEGIN diagnostics
      this.detailTransferS[i].amount = p.fillAmountS.plus(margin).toNumber();
      this.logPayment(this.detailTransferS[i], p.order.tokenS, p.order.owner, prevP.order.tokenRecipient,
                      p.fillAmountS.minus(p.feeAmountS), "ToBuyer");
      this.logPayment(this.detailTransferS[i], p.order.tokenS, p.order.owner, mining.feeRecipient,
                      margin, "Margin");
      this.detailTransferB[i].amount = p.fillAmountB.toNumber();
      this.detailTransferFee[i].amount = p.feeAmount.toNumber();
      // END diagnostics
    }
    return transferItems;
  }

  private async addTokenTransfer(transferItems: TransferItem[],
                                 tokenType: TokenType,
                                 fromTranche: string,
                                 token: string,
                                 from: string,
                                 to: string,
                                 amount: BigNumber,
                                 data: string) {
    if (from !== to && amount.gt(0)) {
      if (tokenType === TokenType.ERC20) {
        transferItems.push({token, from, to, amount, fromTranche: this.zeroAddress, toTranche: this.zeroAddress});
      } else if (tokenType === TokenType.ERC1400) {
        const ERC1400token = this.context.ERC1400Contract.at(token);
        const tranferData = data ? data : "0x";
        const [ESC, unused, destTranche] = await ERC1400token.canSend(from, to, fromTranche, amount, tranferData);
        assert(ESC === "0x01", "Cannot transfer ERC1400 tokens");
        transferItems.push({token, from, to, amount, fromTranche, toTranche: destTranche, data: tranferData});
      }
    }
  }

  private async payFees(mining: Mining) {
    const ringSize = this.participations.length;
    for (let i = 0; i < ringSize; i++) {
      const p = this.participations[i];

      const walletPercentage = p.order.P2P ? 100 :
                               (p.order.walletAddr ? p.order.walletSplitPercentage : 0);

      // Save these fee amounts before any discount the order gets for validation
      const feePercentageB = p.order.P2P ? p.order.tokenBFeePercentage : p.order.feePercentage;

      p.rebateFee = await this.payFeesAndBurn(mining,
                                              p,
                                              p.order.feeToken,
                                              p.feeAmount,
                                              walletPercentage,
                                              this.detailTransferFee[i]);
      p.rebateS = await this.payFeesAndBurn(mining,
                                            p,
                                            p.order.tokenS,
                                            p.feeAmountS,
                                            walletPercentage,
                                            this.detailTransferS[i],
                                            p.order.tokenSFeePercentage);
      p.rebateB = await this.payFeesAndBurn(mining,
                                            p,
                                            p.order.tokenB,
                                            p.feeAmountB,
                                            walletPercentage,
                                            this.detailTransferB[i],
                                            feePercentageB);
    }
  }

  private async payFeesAndBurn(mining: Mining,
                               p: Participation,
                               token: string,
                               totalAmount: BigNumber,
                               walletSplitPercentage: number,
                               payment: DetailedTokenTransfer,
                               feePercentage: number = 0) {
    if (totalAmount.eq(0)) {
      return new BigNumber(0);
    }

    let amount = totalAmount;
    // No need to pay any fees in a P2P order without a wallet
    // (but the fee amount is a part of amountS of the order, so the fee amount is rebated).
    if (p.order.P2P && !p.order.walletAddr) {
      amount = new BigNumber(0);
    }

    // Pay the burn rate with the feeHolder as owner
    const burnAddress = this.context.feeHolder.address;

    // BEGIN diagnostics
    let feeDesc = "Fee";
    if (!p.order.P2P && p.order.feeToken === p.order.tokenB) {
      feeDesc += "@feeToken";
    } else {
      feeDesc += ((feePercentage > 0) ? ("@" + (feePercentage / 10)) + "%" : "");
    }
    const feePayment = this.logPayment(payment, token, p.order.owner, "NA", amount, feeDesc);
    // END diagnostics

    const walletFee = amount.times(walletSplitPercentage).dividedToIntegerBy(100);
    let minerFee = amount.minus(walletFee);

    // BEGIN diagnostics
    const walletPayment = this.logPayment(
      feePayment, token, p.order.owner, "NA", walletFee, "Wallet@" + walletSplitPercentage + "%");
    let minerPayment = this.logPayment(
      feePayment, token, p.order.owner, "NA", minerFee, "Miner@" + (100 - walletSplitPercentage) + "%");
    // END diagnostics

    // Miner can waive fees for this order. If waiveFeePercentage > 0 this is a simple reduction in fees.
    if (p.order.waiveFeePercentage > 0) {
      minerFee = minerFee
                 .times(this.context.feePercentageBase - p.order.waiveFeePercentage)
                 .dividedToIntegerBy(this.context.feePercentageBase);

      // BEGIN diagnostics
      minerPayment = this.logPayment(
        minerPayment, token, p.order.owner, "NA", minerFee, "Waive@" + p.order.waiveFeePercentage / 10 + "%");
      // END diagnostics
    } else if (p.order.waiveFeePercentage < 0) {
      // No fees need to be paid to the miner by this order
      minerFee = new BigNumber(0);

      // BEGIN diagnostics
      minerPayment = this.logPayment(
        minerPayment, token, p.order.owner, "NA", minerFee, "Waive@" + p.order.waiveFeePercentage / 10 + "%");
      // END diagnostics
    }

    // Calculate burn rates and rebates
    const burnRateToken = (await this.context.burnRateTable.getBurnRate(token)).toNumber();
    const burnRate = p.order.P2P ? (burnRateToken >> 16) : (burnRateToken & 0xFFFF);
    const rebateRate = 0;
    // Miner fee
    const minerBurn = minerFee.times(burnRate).dividedToIntegerBy(this.context.feePercentageBase);
    const minerRebate = minerFee.times(rebateRate).dividedToIntegerBy(this.context.feePercentageBase);
    minerFee = minerFee.minus(minerBurn).minus(minerRebate);
    // Wallet fee
    const walletBurn = walletFee.times(burnRate).dividedToIntegerBy(this.context.feePercentageBase);
    const walletRebate = walletFee.times(rebateRate).dividedToIntegerBy(this.context.feePercentageBase);
    const feeToWallet = walletFee.minus(walletBurn).minus(walletRebate);

    // BEGIN diagnostics
    this.logPayment(minerPayment, token, p.order.owner, burnAddress, minerBurn, "Burn@" + burnRate / 10 + "%");
    this.logPayment(minerPayment, token, p.order.owner, p.order.owner, minerRebate, "Rebate@" + rebateRate / 10 + "%");
    const minerIncomePayment =
      this.logPayment(minerPayment, token, p.order.owner, mining.feeRecipient, minerFee, "Income");
    this.logPayment(walletPayment, token, p.order.owner, burnAddress, walletBurn, "Burn@" + burnRate / 10 + "%");
    this.logPayment(walletPayment, token, p.order.owner, p.order.owner, walletRebate,
                    "Rebate@" + rebateRate / 10 + "%");
    this.logPayment(walletPayment, token, p.order.owner, p.order.walletAddr, feeToWallet, "Income");
    // END diagnostics

    // Fees can be paid out in different tokens so we can't easily accumulate the total fee
    // that needs to be paid out to order owners. So we pay out each part out here to all orders that need it.
    let feeToMiner = minerFee;
    if (this.minerFeesToOrdersPercentage > 0 && minerFee.gt(0)) {
      // Pay out the fees to the orders
      for (const otherP of this.participations) {
        if (otherP.order.waiveFeePercentage < 0) {
          const feeToOwner = minerFee
                             .times(-otherP.order.waiveFeePercentage)
                             .dividedToIntegerBy(this.context.feePercentageBase);
          await this.addFeePayment(token, otherP.order.owner, feeToOwner);

          // BEGIN diagnostics
          this.logPayment(minerIncomePayment, token, p.order.owner, otherP.order.owner, feeToOwner,
            "Share_Income@" + (-otherP.order.waiveFeePercentage) / 10 + "%");
          // END diagnostics
        }
      }
      // Subtract all fees the miner pays to the orders
      feeToMiner = minerFee
                   .times(this.context.feePercentageBase - this.minerFeesToOrdersPercentage)
                   .dividedToIntegerBy(this.context.feePercentageBase);
    }

    // Do the fee payments
    await this.addFeePayment(token, p.order.walletAddr, feeToWallet);
    await this.addFeePayment(token, mining.feeRecipient, feeToMiner);
    // Burn
    await this.addFeePayment(token, burnAddress, minerBurn.plus(walletBurn));

    // Calculate the total fee payment after possible discounts (burn rate rebate + fee waiving)
    const totalFeePaid = (feeToWallet.plus(minerFee)).plus(minerBurn.plus(walletBurn));
    assert(totalFeePaid.lte(totalAmount), "Total fee paid cannot exceed the total fee amount");

    // Return the rebate this order got
    return totalAmount.minus(totalFeePaid);
  }

  private async addFeePayment(token: string,
                              to: string,
                              amount: BigNumber) {
    if (!token || !to || !amount) {
      return;
    }
    this.feeBalances.addBalance(to, token, this.zeroAddress, amount);
  }

  private resize(i: number, smallest: number) {
    let newSmallest = smallest;
    const j = (i + this.participations.length - 1) % this.participations.length;
    const p = this.participations[i];
    const prevP = this.participations[j];

    let postFeeFillAmountS = p.fillAmountS;
    if (p.order.tokenSFeePercentage > 0) {
      const feeAmountS = p.fillAmountS.times(p.order.tokenSFeePercentage)
                                      .dividedToIntegerBy(this.context.feePercentageBase);
      postFeeFillAmountS = p.fillAmountS.minus(feeAmountS);
    }
    if (prevP.fillAmountB.gt(postFeeFillAmountS)) {
      newSmallest = i;
      prevP.fillAmountB = postFeeFillAmountS;
      prevP.fillAmountS = prevP.fillAmountB.times(prevP.order.amountS).dividedToIntegerBy(prevP.order.amountB);
    }

    return newSmallest;
  }

  private async validateSettlement(mining: Mining, transfers: TransferItem[]) {
    const expectedTotalBurned = new BalanceBook();
    const feeAddress = this.context.feeHolder.address;
    const ringSize = this.participations.length;
    for (let i = 0; i < ringSize; i++) {
      const prevIndex = (i + ringSize - 1) % ringSize;
      const p = this.participations[i];
      const prevP = this.participations[prevIndex];

      logDebug("p.spendableS:           " + p.ringSpendableS.toNumber() / 1e18);
      logDebug("p.spendableFee:         " + p.ringSpendableFee.toNumber() / 1e18);
      logDebug("order.amountS:          " + p.order.amountS / 1e18);
      logDebug("order.amountB:          " + p.order.amountB / 1e18);
      logDebug("order.feeAmount:        " + p.order.feeAmount / 1e18);
      logDebug("order expected rate:    " + p.order.amountS / p.order.amountB);
      logDebug("p.fillAmountS:          " + p.fillAmountS.toNumber() / 1e18);
      logDebug("p.fillAmountB:          " + p.fillAmountB.toNumber() / 1e18);
      logDebug("p.splitS:               " + p.splitS.toNumber() / 1e18);
      logDebug("order actual rate:      " + p.fillAmountS.plus(p.splitS).div(p.fillAmountB).toNumber());
      logDebug("p.feeAmount:            " + p.feeAmount.toNumber() / 1e18);
      logDebug("p.feeAmountS:           " + p.feeAmountS.toNumber() / 1e18);
      logDebug("p.feeAmountB:           " + p.feeAmountB.toNumber() / 1e18);
      logDebug("p.rebateFee:            " + p.rebateFee.toNumber() / 1e18);
      logDebug("p.rebateS:              " + p.rebateS.toNumber() / 1e18);
      logDebug("p.rebateB:              " + p.rebateB.toNumber() / 1e18);
      logDebug("tokenS percentage:      " + (p.order.P2P ? p.order.tokenSFeePercentage : 0) /
                                               this.context.feePercentageBase);
      logDebug("tokenS real percentage: " + p.feeAmountS.toNumber() / p.order.amountS);
      logDebug("tokenB percentage:      " +
        (p.order.P2P ? p.order.tokenBFeePercentage : p.order.feePercentage) / this.context.feePercentageBase);
      logDebug("tokenB real percentage: " + p.feeAmountB.toNumber() / p.fillAmountB.toNumber());
      logDebug("----------------------------------------------");

      // Sanity checks
      assert(p.fillAmountS.gte(0), "fillAmountS should be positive");
      assert(p.splitS.gte(0), "splitS should be positive");
      assert(p.feeAmount.gte(0), "feeAmount should be positive");
      assert(p.feeAmountS.gte(0), "feeAmountS should be positive");
      assert(p.feeAmountB.gte(0), "feeAmountB should be positive");
      assert(p.rebateFee.gte(0), "rebateFee should be positive");
      assert(p.rebateS.gte(0), "rebateFeeS should be positive");
      assert(p.rebateB.gte(0), "rebateFeeB should be positive");

      // General fill requirements
      assert(p.fillAmountS.plus(p.splitS).lte(p.order.amountS), "fillAmountS + splitS <= amountS");
      assert(p.fillAmountB.lte(p.order.amountB), "fillAmountB <= amountB");
      assert(p.feeAmount.lte(p.order.feeAmount), "fillAmountFee <= feeAmount");
      if (p.fillAmountS.gt(0) || p.fillAmountB.gt(0)) {
        const orderRate = p.order.amountS / p.order.amountB;
        const rate = p.fillAmountS.plus(p.splitS).div(p.fillAmountB).toNumber();
        this.assertAlmostEqual(rate, orderRate, "fill rates need to match order rate");
      }
      assert(p.rebateFee.lte(p.feeAmount), "p.rebateFee <= p.feeAmount");
      assert(p.rebateS.lte(p.feeAmountS), "p.rebateS <= p.feeAmountS");
      assert(p.rebateB.lte(p.feeAmountB), "p.rebateB <= p.feeAmountB");

      // Miner/Taker gets all margin
      assert(p.fillAmountS.minus(p.feeAmountS).eq(prevP.fillAmountB), "fillAmountS == prev.fillAmountB");

      // Spendable limitations
      {
        const totalAmountTokenS = p.fillAmountS.plus(p.splitS);
        const totalAmountTokenFee = p.feeAmount;
        if (p.order.tokenS === p.order.feeToken) {
          assert(totalAmountTokenS.plus(totalAmountTokenFee).lte(p.ringSpendableS),
                 "totalAmountTokenS + totalAmountTokenFee <= spendableS");
        } else {
          assert(totalAmountTokenS.lte(p.ringSpendableS), "totalAmountTokenS <= spendableS");
          assert(totalAmountTokenFee.lte(p.ringSpendableFee ? p.ringSpendableFee : new BigNumber(0)),
                 "totalAmountTokenFee <= spendableFee");
        }
      }

      // Ensure fees are calculated correctly
      if (p.order.P2P) {
        // Fee cannot be paid in tokenFee
        assert(p.feeAmount.isZero(), "Cannot pay in tokenFee in a P2P order");
        // Check if fees were calculated correctly for the expected rate
        if (p.order.walletAddr) {
          // fees in tokenS
          {
            const rate = p.feeAmountS.div(p.fillAmountS).toNumber();
            this.assertAlmostEqual(rate, p.order.tokenSFeePercentage,
                                   "tokenS fee rate needs to match given rate");
          }
          // fees in tokenB
          {
            const rate = p.feeAmountB.div(p.fillAmountB).toNumber();
            this.assertAlmostEqual(rate, p.order.tokenBFeePercentage,
                                   "tokenB fee rate needs to match given rate");
          }
        } else {
          // No fees need to be paid when no wallet is given
          assert(p.feeAmountS.eq(p.rebateS), "No fees need to paid without wallet in a P2P order");
          assert(p.feeAmountB.eq(p.rebateB), "No fees need to paid without wallet in a P2P order");
        }
      } else {
        // Fee cannot be paid in tokenS
        assert(p.feeAmountS.isZero(), "Cannot pay in tokenS");
        // Fees need to be paid either in feeToken OR tokenB, never both at the same time
        assert(!(p.feeAmount.gt(0) && p.feeAmountB.gt(0)), "fees should be paid in tokenFee OR tokenB");

        const fee = new BigNumber(p.order.feeAmount).times(p.fillAmountS.plus(p.splitS))
                                                    .dividedToIntegerBy(p.order.amountS);

        // Fee can only be paid in tokenB when feeToken == tokenB
        if (p.order.feeToken === p.order.tokenB && p.order.owner === p.order.tokenRecipient && p.fillAmountB.gte(fee)) {
          assert(p.feeAmountB.eq(fee), "Fee should be paid in tokenB using feeAmount");
          assert(p.feeAmount.isZero(), "Fee should not be paid in feeToken");
        } else {
          assert(p.feeAmountB.isZero(), "Fee should not be paid in tokenB");
          assert(p.feeAmount.eq(fee), "Fee should be paid in feeToken using feeAmount");
          assert(p.feeAmount.lte(p.ringSpendableFee), "Fee <= spendableFee");
        }
      }

      // Check rebates and burn rates
      const calculateBurnAndRebate = async (token: string, amount: BigNumber) => {
        const walletSplitPercentage = p.order.P2P ? 100 : p.order.walletSplitPercentage;
        const walletFee = amount.times(walletSplitPercentage).dividedToIntegerBy(100);
        let minerFee = amount.minus(walletFee);
        if (p.order.waiveFeePercentage > 0) {
          minerFee = minerFee
                     .times(this.context.feePercentageBase - p.order.waiveFeePercentage)
                     .dividedToIntegerBy(this.context.feePercentageBase);
        } else if (p.order.waiveFeePercentage < 0) {
          // No fees need to be paid to the miner by this order
          minerFee = new BigNumber(0);
        }
        // Calculate burn rates and rebates
        const burnRateToken = (await this.context.burnRateTable.getBurnRate(token)).toNumber();
        const burnRate = p.order.P2P ? (burnRateToken >> 16) : (burnRateToken & 0xFFFF);
        const rebateRate = 0;
        // Miner fee
        const minerBurn = minerFee.times(burnRate).dividedToIntegerBy(this.context.feePercentageBase);
        const minerRebate = minerFee.times(rebateRate).dividedToIntegerBy(this.context.feePercentageBase);
        minerFee = minerFee.minus(minerBurn).minus(minerRebate);
        // Wallet fee
        const walletBurn = walletFee.times(burnRate).dividedToIntegerBy(this.context.feePercentageBase);
        const walletRebate = walletFee.times(rebateRate).dividedToIntegerBy(this.context.feePercentageBase);
        const feeToWallet = walletFee.minus(walletBurn).minus(walletRebate);
        const totalFeePaid = (feeToWallet.plus(minerFee)).plus(minerBurn.plus(walletBurn));
        // Return the rebate this order got
        return [minerBurn.plus(walletBurn), amount.minus(totalFeePaid)];
      };
      const [expectedBurnFee, expectedRebateFee] = await calculateBurnAndRebate(p.order.feeToken, p.feeAmount);
      let [expectedBurnS, expectedRebateS] = await calculateBurnAndRebate(p.order.tokenS, p.feeAmountS);
      let [expectedBurnB, expectedRebateB] = await calculateBurnAndRebate(p.order.tokenB, p.feeAmountB);

      if (p.order.P2P && !p.order.walletAddr) {
        expectedRebateS = p.feeAmountS;
        expectedBurnS = new BigNumber(0);
        expectedRebateB = p.feeAmountB;
        expectedBurnB = new BigNumber(0);
      }

      assert(p.rebateFee.eq(expectedRebateFee), "Fee rebate should match expected value");
      assert(p.rebateS.eq(expectedRebateS), "FeeS rebate should match expected value");
      assert(p.rebateB.eq(expectedRebateB), "FeeB rebate should match expected value");

      // Add burn rates to total expected burn rates
      expectedTotalBurned.addBalance(this.zeroAddress, p.order.feeToken, this.zeroAddress, expectedBurnFee);
      expectedTotalBurned.addBalance(this.zeroAddress, p.order.tokenS, p.order.trancheS, expectedBurnS);
      expectedTotalBurned.addBalance(this.zeroAddress, p.order.tokenB, p.order.trancheB, expectedBurnB);

      // Ensure fees in tokenB can be paid with the amount bought
      assert(prevP.feeAmountB.lte(p.fillAmountS), "Can't pay more in tokenB fees than what was bought");
    }

    // Ensure balances are updated correctly
    // Simulate the token transfers in the ring
    const balances = new BalanceBook();
    for (const transfer of transfers) {
      balances.addBalance(transfer.from, transfer.token, transfer.fromTranche, transfer.amount.neg());
      balances.addBalance(transfer.to, transfer.token, transfer.toTranche, transfer.amount);
    }
    // Accumulate owner balances and accumulate fees
    const expectedBalances = new BalanceBook();
    const expectedFeeBalances = new BalanceBook();
    for (let i = 0; i < ringSize; i++) {
      const p = this.participations[i];
      const nextP = this.participations[(i + 1) % ringSize];
      // Owner balances
      const expectedBalanceS = p.fillAmountS.minus(p.rebateS).plus(p.splitS).negated();
      const expectedBalanceB = p.fillAmountB.minus(p.feeAmountB.minus(p.rebateB));
      const expectedBalanceFeeToken = p.feeAmount.minus(p.rebateFee).negated();

      // Accumulate balances
      expectedBalances.addBalance(p.order.owner, p.order.tokenS, p.order.trancheS, expectedBalanceS);
      expectedBalances.addBalance(p.order.tokenRecipient, p.order.tokenB, p.order.trancheB, expectedBalanceB);
      expectedBalances.addBalance(p.order.owner, p.order.feeToken, this.zeroAddress, expectedBalanceFeeToken);
      expectedBalances.addBalance(mining.feeRecipient, p.order.tokenS, p.order.trancheS, p.splitS);

      // Accumulate fees
      expectedFeeBalances.addBalance(feeAddress, p.order.tokenS, p.order.trancheS, p.feeAmountS.minus(p.rebateS));
      expectedFeeBalances.addBalance(feeAddress, p.order.tokenB, p.order.trancheB, p.feeAmountB.minus(p.rebateB));
      expectedFeeBalances.addBalance(feeAddress, p.order.feeToken, this.zeroAddress, p.feeAmount.minus(p.rebateFee));
    }
    // Check balances of all owners
    for (let i = 0; i < ringSize; i++) {
      const p = this.participations[i];

      const balanceS = balances.getBalance(p.order.owner, p.order.tokenS, p.order.trancheS);
      const balanceB = balances.getBalance(p.order.tokenRecipient, p.order.tokenB, p.order.trancheB);
      const balanceFee = balances.getBalance(p.order.owner, p.order.feeToken, this.zeroAddress);

      const expectedBalanceS = expectedBalances.getBalance(p.order.owner, p.order.tokenS, p.order.trancheS);
      const expectedBalanceB = expectedBalances.getBalance(p.order.tokenRecipient, p.order.tokenB, p.order.trancheB);
      const expectedBalanceFee = expectedBalances.getBalance(p.order.owner, p.order.feeToken, this.zeroAddress);

      assert(balanceS.eq(expectedBalanceS), "Order owner tokenS balance should match expected value");
      assert(balanceB.eq(expectedBalanceB), "Order tokenRecipient tokenB balance should match expected value");
      assert(balanceFee.eq(expectedBalanceFee), "Order owner feeToken balance should match expected value");
    }
    // Check fee holder balances of all possible tokens used to pay fees
    for (const token of [...Object.keys(expectedFeeBalances), ...balances.getAllTokens()]) {
      const expectedBalance = expectedFeeBalances.getBalance(feeAddress, token, this.zeroAddress);
      const balance = balances.getBalance(feeAddress, token, this.zeroAddress);
      assert(balance.eq(expectedBalance),
             "FeeHolder balance after transfers should match expected value");
    }

    // Ensure total fee payments match transferred amounts to feeHolder contract
    {
      for (const token of [...Object.keys(this.feeBalances.getAllTokens()), ...Object.keys(balances.getAllTokens())]) {
        let totalFee = new BigNumber(0);
        for (const balance of this.feeBalances.getAllBalances()) {
          if (balance.token === token) {
            totalFee = totalFee.plus(balance.amount);
          }
        }
        const feeHolderBalance = balances.getBalance(feeAddress, token, this.zeroAddress);
        assert(totalFee.eq(feeHolderBalance), "Total fee amount in feeHolder should match total amount transferred");
      }
    }

    // Ensure total burn payments match expected total burned
    const burnTokens = [...Object.keys(expectedTotalBurned.getAllTokens()),
                        ...Object.keys(this.feeBalances.getAllTokens())];
    for (const token of burnTokens) {
      const burned = this.feeBalances.getBalance(this.zeroAddress, token, this.zeroAddress);
      const expected = expectedTotalBurned.getBalance(this.zeroAddress, token, this.zeroAddress);
      assert(burned.eq(expected), "Total burned should match expected value");
    }
  }

  private assertAlmostEqual(n1: number, n2: number, description: string, precision: number = 8) {
    const numStr1 = (n1 / 1e18).toFixed(precision);
    const numStr2 = (n2 / 1e18).toFixed(precision);
    return assert.equal(Number(numStr1), Number(numStr2), description);
  }

  private logPayment(parent: DetailedTokenTransfer,
                     token: string,
                     from: string,
                     to: string,
                     amount: BigNumber,
                     description: string = "NA") {
    const payment: DetailedTokenTransfer = {
      description,
      token,
      from,
      to,
      amount: amount.toNumber(),
      subPayments: [],
    };
    parent.subPayments.push(payment);
    return payment;
  }
}<|MERGE_RESOLUTION|>--- conflicted
+++ resolved
@@ -7,13 +7,8 @@
 import { logDebug } from "./logs";
 import { Mining } from "./mining";
 import { OrderUtil } from "./order";
-<<<<<<< HEAD
-import { DetailedTokenTransfer, OrderInfo, OrderPayments, Participation, RingPayments,
-         TokenType, TransferItem } from "./types";
-=======
 import { DetailedTokenTransfer, Fill, OrderInfo, OrderPayments, Participation,
-         RingPayments, TransferItem } from "./types";
->>>>>>> 831e8ad9
+         RingPayments, TokenType, TransferItem } from "./types";
 
 export class Ring {
 
