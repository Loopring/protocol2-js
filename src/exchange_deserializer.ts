import assert = require("assert");
import { BigNumber } from "bignumber.js";
import BN = require("bn.js");
import abi = require("ethereumjs-abi");
import { Bitstream } from "./bitstream";
import { Context } from "./context";
import { Mining } from "./mining";
import { OrderUtil } from "./order";
import { Ring } from "./ring";
import { OrderInfo, RingMinedEvent, RingsInfo, SimulatorReport, Spendable, TransferItem } from "./types";

export class ExchangeDeserializer {

  private context: Context;

  private data: Bitstream;
  private spendableList?: Spendable[];

  private dataOffset: number = 0;
  private tableOffset: number = 0;

  constructor(context: Context) {
    this.context = context;
  }

  public deserialize(data: string): [Mining, OrderInfo[], number[][]] {

    this.data = new Bitstream(data);

    // Header
    const version = this.data.extractUint16(0);
    const numOrders = this.data.extractUint16(2);
    const numRings = this.data.extractUint16(4);
    const numSpendables = this.data.extractUint16(6);

    // Validation
    assert.equal(version, 0, "Unsupported serialization format");
    assert(numSpendables > 0, "Invalid number of spendables");

    // Calculate data pointers
    const miningDataPtr = 8;
    const orderDataPtr = miningDataPtr + 3 * 2;
    const ringDataPtr = orderDataPtr + (30 * numOrders) * 2;
    const dataBlobPtr = ringDataPtr + (numRings * 9) + 32;

    this.spendableList = [];
    for (let i = 0; i < numSpendables; i++) {
      const spendable = {
        initialized: false,
        amount: new BigNumber(0),
        reserved: new BigNumber(0),
      };
      this.spendableList.push(spendable);
    }

    this.dataOffset = dataBlobPtr;

    // Setup the rings
    const mining = this.setupMiningData(miningDataPtr);
    const orders = this.setupOrders(orderDataPtr, numOrders);
    const rings = this.assembleRings(numRings, ringDataPtr, orders);

    // Testing
    this.validateSpendables(orders);

    return [mining, orders, rings];
  }

  private setupMiningData(tablesPtr: number) {
    this.tableOffset = tablesPtr;
    const mining = new Mining(
      this.context,
      this.nextAddress(),
      this.nextAddress(),
      this.nextBytes(),
    );
    return mining;
  }

  private setupOrders(tablesPtr: number, numOrders: number) {
    this.tableOffset = tablesPtr;
    const orders: OrderInfo[] = [];
    for (let i = 0; i < numOrders; i++) {
      orders.push(this.assembleOrder());
    }
    return orders;
  }

  private assembleOrder() {
    const order: OrderInfo = {
      version: this.nextUint16(),
      owner: this.nextAddress(),
      tokenS: this.nextAddress(),
      tokenB: this.nextAddress(),
      amountS: this.nextUint().toNumber(),
      amountB: this.nextUint().toNumber(),
      validSince: this.nextUint32(),
      tokenSpendableS: this.spendableList[this.nextUint16()],
      tokenSpendableFee: this.spendableList[this.nextUint16()],
      dualAuthAddr: this.nextAddress(),
      broker: this.nextAddress(),
      orderInterceptor: this.nextAddress(),
      walletAddr: this.nextAddress(),
      validUntil: this.nextUint32(),
      sig: this.nextBytes(),
      dualAuthSig: this.nextBytes(),
      allOrNone: this.nextUint16() > 0,
      feeToken: this.nextAddress(),
      feeAmount: this.nextUint().toNumber(),
      waiveFeePercentage: this.toInt16(this.nextUint16()),
      tokenSFeePercentage: this.nextUint16(),
      tokenBFeePercentage: this.nextUint16(),
      tokenRecipient: this.nextAddress(),
      walletSplitPercentage: this.nextUint16(),
      tokenTypeS: this.nextUint16(),
      tokenTypeB: this.nextUint16(),
      tokenTypeFee: this.nextUint16(),
      trancheS: this.nextBytes32(),
      trancheB: this.nextBytes32(),
      transferDataS: this.nextBytes(),
    };
<<<<<<< HEAD
    const zeroAddress = "0x" + "0".repeat(64);
    order.feeToken = order.feeToken ? order.feeToken : this.context.lrcAddress;
=======

    if (this.context) {
      order.feeToken = order.feeToken ? order.feeToken : this.context.lrcAddress;
    }
>>>>>>> e4ed70a2
    order.tokenRecipient = order.tokenRecipient ? order.tokenRecipient : order.owner;
    order.trancheS = order.trancheS ? order.trancheS : zeroAddress;
    order.trancheB = order.trancheB ? order.trancheB : zeroAddress;
    return order;
  }

  private assembleRings(numRings: number, offset: number, orders: OrderInfo[]) {
    const rings: number[][] = [];
    for (let i = 0; i < numRings; i++) {
      const ringSize = this.data.extractUint8(offset);
      const ring = this.assembleRing(ringSize, offset + 1, orders);
      rings.push(ring);
      offset += 1 + 8;
    }
    return rings;
  }

  private assembleRing(ringSize: number, offset: number, orders: OrderInfo[]) {
    const ring: number[] = [];
    for (let i = 0; i < ringSize; i++) {
      const orderIndex = this.data.extractUint8(offset);
      offset += 1;
      ring.push(orderIndex);
    }

    return ring;
  }

  private getNextOffset() {
    const offset = this.data.extractUint16(this.tableOffset);
    this.tableOffset += 2;
    return offset;
  }

  private nextAddress() {
    const offset = this.getNextOffset() * 4;
    if (offset !== 0) {
      return this.data.extractAddress(this.dataOffset + offset);
    } else {
      return undefined;
    }
  }

  private nextUint() {
    const offset = this.getNextOffset() * 4;
    if (offset !== 0) {
      return this.data.extractUint(this.dataOffset + offset);
    } else {
      return new BigNumber(0);
    }
  }

  private nextUint16() {
    const offset = this.getNextOffset();
    return offset;
  }

  private nextUint32() {
    const offset = this.getNextOffset() * 4;
    if (offset !== 0) {
      return this.data.extractUint32(this.dataOffset + offset);
    } else {
      return 0;
    }
  }

  private nextBytes() {
    const offset = this.getNextOffset() * 4;
    if (offset !== 0) {
      const len = this.data.extractUint(this.dataOffset + offset).toNumber();
      const data = "0x" + this.data.extractBytesX(this.dataOffset + offset + 32, len).toString("hex");
      return data;
    } else {
      return undefined;
    }
  }

  private nextBytes32() {
    const offset = this.getNextOffset() * 4;
    if (offset !== 0) {
      const data = "0x" + this.data.extractBytesX(this.dataOffset + offset, 32).toString("hex");
      return data;
    } else {
      return "0x" + "0".repeat(64);
    }
  }

  private toInt16(x: number) {
    // Check if the number is negative
    if (x >> 15 === 1) {
      const decoded = abi.rawDecode(["int16"], new Buffer("F".repeat(60) + x.toString(16), "hex"));
      return decoded.toString();
    } else {
      return x;
    }
  }

  private validateSpendables(orders: OrderInfo[]) {
    const zeroAddress = "0x" + "0".repeat(64);
    const ownerSpendables: { [id: string]: any; } = {};
    for (const order of orders) {
      // Token spendables
      if (!ownerSpendables[order.owner]) {
        ownerSpendables[order.owner] = {};
      }
      if (!ownerSpendables[order.owner][order.tokenS]) {
        ownerSpendables[order.owner][order.tokenS] = {};
      }
      if (!ownerSpendables[order.owner][order.tokenS][order.trancheS]) {
        ownerSpendables[order.owner][order.tokenS][order.trancheS] = order.tokenSpendableS;
      }
      assert.equal(order.tokenSpendableS, ownerSpendables[order.owner][order.tokenS][order.trancheS],
                   "Spendable for tokenS should match");
      if (!ownerSpendables[order.owner][order.feeToken]) {
        ownerSpendables[order.owner][order.feeToken] = {};
      }
      if (!ownerSpendables[order.owner][order.feeToken][zeroAddress]) {
        ownerSpendables[order.owner][order.feeToken][zeroAddress] = order.tokenSpendableFee;
      }
      assert.equal(order.tokenSpendableFee, ownerSpendables[order.owner][order.feeToken][zeroAddress],
                   "Spendable for feeToken should match");
    }
  }
}<|MERGE_RESOLUTION|>--- conflicted
+++ resolved
@@ -18,6 +18,8 @@
 
   private dataOffset: number = 0;
   private tableOffset: number = 0;
+
+  private zeroAddress = "0x" + "0".repeat(64);
 
   constructor(context: Context) {
     this.context = context;
@@ -119,18 +121,13 @@
       trancheB: this.nextBytes32(),
       transferDataS: this.nextBytes(),
     };
-<<<<<<< HEAD
-    const zeroAddress = "0x" + "0".repeat(64);
-    order.feeToken = order.feeToken ? order.feeToken : this.context.lrcAddress;
-=======
 
     if (this.context) {
       order.feeToken = order.feeToken ? order.feeToken : this.context.lrcAddress;
     }
->>>>>>> e4ed70a2
     order.tokenRecipient = order.tokenRecipient ? order.tokenRecipient : order.owner;
-    order.trancheS = order.trancheS ? order.trancheS : zeroAddress;
-    order.trancheB = order.trancheB ? order.trancheB : zeroAddress;
+    order.trancheS = order.trancheS ? order.trancheS : this.zeroAddress;
+    order.trancheB = order.trancheB ? order.trancheB : this.zeroAddress;
     return order;
   }
 
