--- conflicted
+++ resolved
@@ -323,10 +323,7 @@
     } else {
       this.insertDefault(param);
     }
-<<<<<<< HEAD
-=======
-
->>>>>>> bf7c2706
+
     if (order.trancheB && order.trancheB !== "0x0" && order.trancheB !== this.zeroAddress) {
       this.insertOffset(param, param.data.addHex(order.trancheB, false));
     } else {
